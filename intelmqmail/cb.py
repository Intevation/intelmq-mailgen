#!/usr/bin/env python3
# -*- coding: utf-8 -*-
"""Command line tool to send notfications for intelmq events.


Copyright (C) 2016 by Bundesamt für Sicherheit in der Informationstechnik
Software engineering by Intevation GmbH

This program is Free Software: you can redistribute it and/or modify
it under the terms of the GNU Affero General Public License as published by
the Free Software Foundation, either version 3 of the License, or
(at your option) any later version.

This program is distributed in the hope that it will be useful,
but WITHOUT ANY WARRANTY; without even the implied warranty of
MERCHANTABILITY or FITNESS FOR A PARTICULAR PURPOSE.  See the
GNU Affero General Public License for more details.

You should have received a copy of the GNU Affero General Public License
along with this program.  If not, see <http://www.gnu.org/licenses/>.

Authors:
    Bernhard Herzog <bernhard.herzog@intevation.de>
    Roland Geider <roland.geider@intevation.de>
    Bernhard E. Reiter <bernhard@intevation.de>

    and others.

Based upon intelmqcli
https://github.com/certat/intelmq/blob/master/intelmq/bin/intelmqcli.py


Requires at least Python 3.2 because of DictWriter.writeheader()
"""

import smtplib
import argparse
import json
import locale
import logging
import os

import gpgme  # developed for pygpgme 0.3
from psycopg2.extras import RealDictConnection


from intelmqmail.templates import read_template
from intelmqmail.tableformat import format_as_csv
from intelmqmail.db import open_db_connection, get_pending_notifications, \
     load_events, new_ticket_number, mark_as_sent
from intelmqmail.mail import create_mail, clearsign
from intelmqmail.script import load_scripts


logging.basicConfig(format='%(asctime)s %(name)s %(levelname)s - %(message)s')
log = logging.getLogger(__name__)
log.setLevel(logging.INFO)  # using INFO as default, otherwise it's WARNING

if locale.getpreferredencoding() != 'UTF-8':
    log.critical(
        'The preferred encoding of your locale setting is not UTF-8'
        ' but "{}". Exiting.'.format(locale.getpreferredencoding()))
    exit(1)

APPNAME = "intelmqcbmail"
DESCRIPTION = """
"""

EPILOG = """
Searches for all unprocessed notifications and sends them.
"""

USAGE = """
    {appname}
    {appname} --all
""".format(appname=APPNAME)


def read_configuration():
    """Read configuration from user and system settings.
    The return value is a dictionary containing the merged settings read
    from the configuration files.
    """
    # Construct a single configuration dictionary with the contents of
    # the different conf files
    home = os.path.expanduser("~")  # needed for OSX
    user_conf_file = os.path.expanduser(home +
                                        '/.intelmq/intelmq-mailgen.conf')
    sys_conf_file = os.path.expanduser('/etc/intelmq/intelmq-mailgen.conf')
    if os.path.isfile(user_conf_file):
        with open(user_conf_file) \
             as conf_handle:
            user_config = json.load(conf_handle)
    else:
        user_config = dict()
    if os.path.isfile(sys_conf_file):
        with open(sys_conf_file) as conf_handle:
            system_config = json.load(conf_handle)
    else:
        system_config = dict()

    combined = system_config.copy()
    for key, value in user_config.items():
        if isinstance(combined.get(key), dict):
            combined[key].update(value)
        else:
            combined[key] = value

    if not combined:
        raise OSError("No configuration found.")

    return combined


def load_formats(config):
    formats = {}
    entry_points = load_scripts(config["script_directory"], "list_csv_formats")
    for entry in entry_points:
        formats.update(entry())
    return formats


def mail_format_as_csv(cur, directive, config, gpgme_ctx, format_spec):
    """Creates emails with csv attachment for given columns.

    Groups the events by 'source.asn' and creates an email for each.
    TODO: Assumes that all events have such a value.

    :returns: list of tuples (email object, list of notification ids, ticket)
    :rtype: list
    """
    events = load_events(cur, directive["event_ids"],
                         ["id"] + format_spec.event_table_columns())

    events_as_csv = format_as_csv(format_spec, events)

    subject_template, body_template = read_template(config["template_dir"],
                                                    directive["template_name"])

    asn = events[0]["source.asn"]
    ticket = new_ticket_number(cur)

    subject = subject_template.substitute(asn=asn, ticket_number=ticket)
    body = body_template.substitute(events_as_csv=events_as_csv,
                                    asn=asn, ticket_number=ticket)

    if gpgme_ctx:
        body = clearsign(gpgme_ctx, body)

    mail = create_mail(sender=config["sender"],
                       recipient=directive["recipient_address"],
                       subject=subject, body=body,
                       attachments=[])
    return [(mail, directive["directive_ids"], ticket)]


def create_mails(cur, directive, config, formats, gpgme_ctx):
    """Creates emails with events data in CSV format.

    :returns: list of tuples (email object, list of ids, ticket)
    :rtype: list
    """
    format_spec = formats.get(directive["event_data_format"])
    if format_spec is None:
<<<<<<< HEAD
        msg = ("Cannot generate emails for format %r"
               % (agg_notification["event_data_format"]))
=======
        # TODO
        raise RuntimeError
    agg_notification["template"] = "template-" + feed_name + ".txt"

    return mail_format_as_csv(cur, agg_notification,
                              config, gpgme_ctx, format_spec)




# Specifications for the feed_specific formats
feed_specific_formats = build_table_formats([

    ("generic_malware", [
        # this is used for the following feeds:
        #   "Botnet-Drone-Hadoop", "Sinkhole-HTTP-Drone",
        #   "Microsoft-Sinkhole"
        # These names are all mapped to "generic_malware" in
        # get_pending_notifications before the grouping
        ("source.asn", "ASN"),
        ("source.ip", "IP"),
        ("time.source", "Timestamp (UTC)"),
        ("classification.identifier", "Malware"),
        ("source.port", "Source Port"),
        ("destination.ip", "Target IP"),
        ("destination.port", "Target Port"),
        ("protocol.transport", "Protocol"),
        ("destination.fqdn", "Target Hostname"),
        ]),
    ("DNS-open-resolvers", [
        ("source.asn", "ASN"),
        ("source.ip", "IP"),
        ("time.source", "Timestamp (UTC)"),
        ExtraColumn("Min. amplification", "min_amplification"),
        ]),
    ("Open-Portmapper", [
        ("source.asn", "ASN"),
        ("source.ip", "IP"),
        ("time.source", "Timestamp (UTC)"),
        ]),
    ("Open-SNMP", [
        ("source.asn", "ASN"),
        ("source.ip", "IP"),
        ("time.source", "Timestamp (UTC)"),
        ExtraColumn("System description", "sysdesc"),
        ]),
    ("Open-MSSQL", [
        ("source.asn", "ASN"),
        ("source.ip", "IP"),
        ("time.source", "Timestamp (UTC)"),
        ExtraColumn("Version", "version"),
        ("source.local_hostname", "Server Name"),
        ExtraColumn("Instance Name", "instance_name"),
        ExtraColumn("Amplification", "amplification"),
        ]),
    ("Open-MongoDB", [
        ("source.asn", "ASN"),
        ("source.ip", "IP"),
        ("time.source", "Timestamp (UTC)"),
        ExtraColumn("Version", "version"),
        ExtraColumn("Databases (excerpt)", "visible_databases"),
        ]),
    ("Open-Chargen", [
        ("source.asn", "ASN"),
        ("source.ip", "IP"),
        ("time.source", "Timestamp (UTC)"),
        ]),
    ("Open-IPMI", [
        ("source.asn", "ASN"),
        ("source.ip", "IP"),
        ("time.source", "Timestamp (UTC)"),
        ]),
    ("Open-NetBIOS", [
        ("source.asn", "ASN"),
        ("source.ip", "IP"),
        ("time.source", "Timestamp (UTC)"),
        ]),
    ("NTP-Monitor", [
        ("source.asn", "ASN"),
        ("source.ip", "IP"),
        ("time.source", "Timestamp (UTC)"),
        ExtraColumn("Response size", "size"),
        ]),
    ("Open-Elasticsearch", [
        ("source.asn", "ASN"),
        ("source.ip", "IP"),
        ("time.source", "Timestamp (UTC)"),
        ExtraColumn("Elasticsearch version", "version"),
        ExtraColumn("Instance name", "name"),
        ]),
    ("Open-mDNS", [
        ("source.asn", "ASN"),
        ("source.ip", "IP"),
        ("time.source", "Timestamp (UTC)"),
        ExtraColumn("Workstation info", "workstation_info"),
        ]),
    ("Open-Memcached", [
        ("source.asn", "ASN"),
        ("source.ip", "IP"),
        ("time.source", "Timestamp (UTC)"),
        ExtraColumn("Memcached version", "version"),
        ]),
    ("Open-Redis", [
        ("source.asn", "ASN"),
        ("source.ip", "IP"),
        ("time.source", "Timestamp (UTC)"),
        ExtraColumn("Redis version", "version"),
        ]),
    ("Open-SSDP", [
        ("source.asn", "ASN"),
        ("source.ip", "IP"),
        ("time.source", "Timestamp (UTC)"),
        ExtraColumn("SSDP server", "server"),
        ]),
    ("Ssl-Freak-Scan", [
        ("source.asn", "ASN"),
        ("source.ip", "IP"),
        ("time.source", "Timestamp (UTC)"),
        ("source.reverse_dns", "Hostname"),
        ExtraColumn("Subject Name", "subject_common_name"),
        ExtraColumn("Issuer Name", "issuer_common_name"),
        ExtraColumn("FREAK Cipher", "freak_cipher_suite"),
        ]),
    ("Ssl-Scan", [
        ("source.asn", "ASN"),
        ("source.ip", "IP"),
        ("time.source", "Timestamp (UTC)"),
        ("source.reverse_dns", "Hostname"),
        ExtraColumn("Subject Name", "subject_common_name"),
        ExtraColumn("Issuer Name", "issuer_common_name"),
        ]),
    ])



def create_mails(cur, agg_notification, config, gpgme_ctx):
    """Create one or several email objects for an aggregated notification.

    Depending on the classification_type and format
    does the formatting and returns one or several emails with ids.

    :param config: script configuration
    :param agg_notification: the aggregated notification to create mails for
    :param cur: database cursor to use when loading event information

    :returns: list of tuples (email object, list of ids, ticket) with len >=1
    :rtype: list

    """

    email_tuples = []

    formatter = None

    if (agg_notification["format"] == "feed_specific"
        and agg_notification["feed_name"] in feed_specific_formats):
        formatter = mail_format_feed_specific_as_csv

    if formatter is not None:
        email_tuples = formatter(cur, agg_notification, config, gpgme_ctx)
    else:
        msg = ("Cannot generate emails for combination (%r, %r)"
               % (agg_notification["format"], agg_notification["feed_name"]))
>>>>>>> 3d2f1f4d
        raise NotImplementedError(msg)

    return mail_format_as_csv(cur, directive, config, gpgme_ctx, format_spec)



def send_notifications(config, directives, cur, formats):
    """
    Create and send notification mails for all items in directives.

    All notifications that were successfully sent are marked as sent in
    the database. This function tries to make sure that this information
    can be committed as part of the transaction in progress even if
    errors occur during SQL statements executed by this function. The
    caller should also catch exceptions thrown by this method and always
    commit the transaction.

    :param config script configuration
    :param directives a list of aggregated_directives
    :param cur database cursor to use when loading event information

    :returns: number of send mails
    :rtype: int
    """
    sent_mails = 0
    gpgme_ctx = None

    if config["openpgp"]["always_sign"]:
        gpgme_ctx = gpgme.Context()
        signing_key = gpgme_ctx.get_key(config["openpgp"]["signing_key"])
        gpgme_ctx.signers = [signing_key]

    with smtplib.SMTP(host=config["smtp"]["host"],
                      port=config["smtp"]["port"]) as smtp:
        for directive in directives:
            cur.execute("SAVEPOINT sendmail;")
            try:
                try:
                    email_tuples = create_mails(cur, directive, config, formats,
                                                gpgme_ctx)

                    if len(email_tuples) < 1:
                        # TODO maybe use a user defined exception here?
                        raise RuntimeError("No emails for sending were generated!")
                except Exception:
                    log.exception("Could not create mails for %r."
                                  " Continuing with other notifications.",
                                  directive)
                else:
                    for email_tuple in email_tuples:
                        smtp.send_message(email_tuple[0])
                        mark_as_sent(cur, email_tuple[1], email_tuple[2])
                        sent_mails += 1

            except:
                cur.execute("ROLLBACK TO SAVEPOINT sendmail;")
                raise
            finally:
                cur.execute("RELEASE SAVEPOINT sendmail;")
    return sent_mails


def generate_notifications_interactively(config, cur, directives, formats):
    batch_size = 10

    pending = directives[:]
    while pending:
        batch, pending = pending[:batch_size], pending[batch_size:]
        print('Current batch (%d of %d total):'
              % (len(batch), len(batch) + len(pending)))
        for i in batch:
            print('    * {0} {1} ({2}): {3} events'
                  .format(i["recipient_address"],
                          i["template_name"],
                          i["event_data_format"],
                          len(i["event_ids"])))
        valid_answers = ("c", "s", "a", "q")
        while True:
            answer = input("Options: [c]ontinue, "
                           "[s]end this batch, "
                           "send [a]ll, "
                           "[q]uit? ").strip()
            if answer not in valid_answers:
                print("Please enter one of the characters %s"
                      % ", ".join(valid_answers))
            else:
                break
        if answer == "c":
            print("Skipping this batch.")
            pass
        elif answer == "q":
            print("Exiting without sending any further mails.")
            pending = []
        else:
            to_send = batch
            if answer == "a":
                to_send.extend(pending)
                pending = []

            print("Sending mails for %d entries... " % (len(to_send),))
            sent_mails = send_notifications(config, to_send, cur, formats)
            print("%d mails sent. " % (sent_mails,))


def mailgen(args, config, formats):
    cur = None
    conn = open_db_connection(config, connection_factory=RealDictConnection)
    try:
        cur = conn.cursor()
        cur.execute("SET TIME ZONE 'UTC';")
        directives = get_pending_notifications(cur)
        if directives == None:
            return
        if len(directives) == 0:
            log.info("No pending notifications to be sent")
            return

        if args.all:
            sent_mails = send_notifications(config, directives, cur, formats)
            log.info("{:d} mails sent.".format(sent_mails))
        else:
            generate_notifications_interactively(config, cur, directives,
                                                 formats)

    finally:
        if cur is not None:
            cur.close()
        # the only change to the database is marking the sent mails as
        # actually sent. We always want to commit that information even
        # when errors occur, so we're calling commit in the finally
        # block.
        conn.commit()
        conn.close()


def main():
    parser = argparse.ArgumentParser(
        prog=APPNAME,
        formatter_class=argparse.RawDescriptionHelpFormatter,
        usage=USAGE,
        description=DESCRIPTION,
        epilog=EPILOG,
        )
    parser.add_argument('-a', '--all', action='store_true',
                        help='Process all events (batch mode)')
    args = parser.parse_args()

    config = read_configuration()

    if "logging_level" in config:
        # trying to set the logLevel for all submodules
        module_logger = logging.getLogger(
                                    __name__.rsplit(sep=".", maxsplit=1)[0])
        module_logger.setLevel(config["logging_level"])

    # checking openpgp config
    if "openpgp" not in config or {
            "always_sign", "gnupg_home", "signing_key"
            } != config["openpgp"].keys():
        log.critical("Config section openpgp missing or incomplete. Exiting.")
        exit(1)
    # setting up gnupg
    os.environ['GNUPGHOME'] = config["openpgp"]["gnupg_home"]


    formats = load_formats(config)

    mailgen(args, config, formats)

# to lower the chance of problems like
# http://python-notes.curiousefficiency.org/en/latest/python_concepts/import_traps.html#the-double-import-trap
# we discourage calling this file directly as a "script", instead use
# the entry-point script by the temporary install or
# go to the right toplevel directory and use a full import like
#  python3 -c "from intelmqmail import cb; cb.main()"
<|MERGE_RESOLUTION|>--- conflicted
+++ resolved
@@ -162,174 +162,8 @@
     """
     format_spec = formats.get(directive["event_data_format"])
     if format_spec is None:
-<<<<<<< HEAD
         msg = ("Cannot generate emails for format %r"
                % (agg_notification["event_data_format"]))
-=======
-        # TODO
-        raise RuntimeError
-    agg_notification["template"] = "template-" + feed_name + ".txt"
-
-    return mail_format_as_csv(cur, agg_notification,
-                              config, gpgme_ctx, format_spec)
-
-
-
-
-# Specifications for the feed_specific formats
-feed_specific_formats = build_table_formats([
-
-    ("generic_malware", [
-        # this is used for the following feeds:
-        #   "Botnet-Drone-Hadoop", "Sinkhole-HTTP-Drone",
-        #   "Microsoft-Sinkhole"
-        # These names are all mapped to "generic_malware" in
-        # get_pending_notifications before the grouping
-        ("source.asn", "ASN"),
-        ("source.ip", "IP"),
-        ("time.source", "Timestamp (UTC)"),
-        ("classification.identifier", "Malware"),
-        ("source.port", "Source Port"),
-        ("destination.ip", "Target IP"),
-        ("destination.port", "Target Port"),
-        ("protocol.transport", "Protocol"),
-        ("destination.fqdn", "Target Hostname"),
-        ]),
-    ("DNS-open-resolvers", [
-        ("source.asn", "ASN"),
-        ("source.ip", "IP"),
-        ("time.source", "Timestamp (UTC)"),
-        ExtraColumn("Min. amplification", "min_amplification"),
-        ]),
-    ("Open-Portmapper", [
-        ("source.asn", "ASN"),
-        ("source.ip", "IP"),
-        ("time.source", "Timestamp (UTC)"),
-        ]),
-    ("Open-SNMP", [
-        ("source.asn", "ASN"),
-        ("source.ip", "IP"),
-        ("time.source", "Timestamp (UTC)"),
-        ExtraColumn("System description", "sysdesc"),
-        ]),
-    ("Open-MSSQL", [
-        ("source.asn", "ASN"),
-        ("source.ip", "IP"),
-        ("time.source", "Timestamp (UTC)"),
-        ExtraColumn("Version", "version"),
-        ("source.local_hostname", "Server Name"),
-        ExtraColumn("Instance Name", "instance_name"),
-        ExtraColumn("Amplification", "amplification"),
-        ]),
-    ("Open-MongoDB", [
-        ("source.asn", "ASN"),
-        ("source.ip", "IP"),
-        ("time.source", "Timestamp (UTC)"),
-        ExtraColumn("Version", "version"),
-        ExtraColumn("Databases (excerpt)", "visible_databases"),
-        ]),
-    ("Open-Chargen", [
-        ("source.asn", "ASN"),
-        ("source.ip", "IP"),
-        ("time.source", "Timestamp (UTC)"),
-        ]),
-    ("Open-IPMI", [
-        ("source.asn", "ASN"),
-        ("source.ip", "IP"),
-        ("time.source", "Timestamp (UTC)"),
-        ]),
-    ("Open-NetBIOS", [
-        ("source.asn", "ASN"),
-        ("source.ip", "IP"),
-        ("time.source", "Timestamp (UTC)"),
-        ]),
-    ("NTP-Monitor", [
-        ("source.asn", "ASN"),
-        ("source.ip", "IP"),
-        ("time.source", "Timestamp (UTC)"),
-        ExtraColumn("Response size", "size"),
-        ]),
-    ("Open-Elasticsearch", [
-        ("source.asn", "ASN"),
-        ("source.ip", "IP"),
-        ("time.source", "Timestamp (UTC)"),
-        ExtraColumn("Elasticsearch version", "version"),
-        ExtraColumn("Instance name", "name"),
-        ]),
-    ("Open-mDNS", [
-        ("source.asn", "ASN"),
-        ("source.ip", "IP"),
-        ("time.source", "Timestamp (UTC)"),
-        ExtraColumn("Workstation info", "workstation_info"),
-        ]),
-    ("Open-Memcached", [
-        ("source.asn", "ASN"),
-        ("source.ip", "IP"),
-        ("time.source", "Timestamp (UTC)"),
-        ExtraColumn("Memcached version", "version"),
-        ]),
-    ("Open-Redis", [
-        ("source.asn", "ASN"),
-        ("source.ip", "IP"),
-        ("time.source", "Timestamp (UTC)"),
-        ExtraColumn("Redis version", "version"),
-        ]),
-    ("Open-SSDP", [
-        ("source.asn", "ASN"),
-        ("source.ip", "IP"),
-        ("time.source", "Timestamp (UTC)"),
-        ExtraColumn("SSDP server", "server"),
-        ]),
-    ("Ssl-Freak-Scan", [
-        ("source.asn", "ASN"),
-        ("source.ip", "IP"),
-        ("time.source", "Timestamp (UTC)"),
-        ("source.reverse_dns", "Hostname"),
-        ExtraColumn("Subject Name", "subject_common_name"),
-        ExtraColumn("Issuer Name", "issuer_common_name"),
-        ExtraColumn("FREAK Cipher", "freak_cipher_suite"),
-        ]),
-    ("Ssl-Scan", [
-        ("source.asn", "ASN"),
-        ("source.ip", "IP"),
-        ("time.source", "Timestamp (UTC)"),
-        ("source.reverse_dns", "Hostname"),
-        ExtraColumn("Subject Name", "subject_common_name"),
-        ExtraColumn("Issuer Name", "issuer_common_name"),
-        ]),
-    ])
-
-
-
-def create_mails(cur, agg_notification, config, gpgme_ctx):
-    """Create one or several email objects for an aggregated notification.
-
-    Depending on the classification_type and format
-    does the formatting and returns one or several emails with ids.
-
-    :param config: script configuration
-    :param agg_notification: the aggregated notification to create mails for
-    :param cur: database cursor to use when loading event information
-
-    :returns: list of tuples (email object, list of ids, ticket) with len >=1
-    :rtype: list
-
-    """
-
-    email_tuples = []
-
-    formatter = None
-
-    if (agg_notification["format"] == "feed_specific"
-        and agg_notification["feed_name"] in feed_specific_formats):
-        formatter = mail_format_feed_specific_as_csv
-
-    if formatter is not None:
-        email_tuples = formatter(cur, agg_notification, config, gpgme_ctx)
-    else:
-        msg = ("Cannot generate emails for combination (%r, %r)"
-               % (agg_notification["format"], agg_notification["feed_name"]))
->>>>>>> 3d2f1f4d
         raise NotImplementedError(msg)
 
     return mail_format_as_csv(cur, directive, config, gpgme_ctx, format_spec)

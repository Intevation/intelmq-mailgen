#!/usr/bin/env python3
# -*- coding: utf-8 -*-

"""Command line tool to send notfications for intelmq events.

Authors:
    TODO
    Bernhard E. Reiter <bernhard@intevation.de>
"""

import smtplib
import argparse
import json
import locale
import logging
import os
import sys
import io
import csv
import string
from email.mime.base import MIMEBase
from email.mime.text import MIMEText
from email.mime.multipart import MIMEMultipart

import psycopg2
from psycopg2.extras import RealDictConnection
from termstyle import red

#local application/library specific imports (we depend on our special pyxarf)
from pyxarf import Xarf
from xarfmail import XarfMail


if locale.getpreferredencoding() != 'UTF-8':
    print(red('The preferred encoding of your locale setting is not UTF-8 but'
              '{}. Exiting.'.format(locale.getpreferredencoding())))
    exit(1)


logging.basicConfig(format='%(asctime)s %(name)s %(levelname)s - %(message)s')
logger = logging.getLogger('intelmq-mailgen')
#logger.setLevel(logging.DEBUG)  # defaults to WARNING



APPNAME = "intelmq-mailgen"
DESCRIPTION = """
"""

EPILOG = """
Searches for all unprocessed notifications and sends them.
"""

USAGE = """
    intelmq-mailgen
    intelmq-mailgen --all
"""


def read_configuration():
    """Read configuration from user and system settings.
    The return value is a dictionary containing the merged settings read
    from the configuration files.
    """
    # Construct a single configuration dictionary with the contents of
    # the different conf files
    home = os.path.expanduser("~")  # needed for OSX
    user_conf_file = os.path.expanduser(home + '/.intelmq/intelmq-mailgen.conf')
    sys_conf_file = os.path.expanduser('/etc/intelmq/intelmq-mailgen.conf')
    if os.path.isfile(user_conf_file):
        with open(user_conf_file) \
             as conf_handle:
            user_config = json.load(conf_handle)
    else:
        user_config = dict()
    if os.path.isfile(sys_conf_file):
        with open(sys_conf_file) as conf_handle:
            system_config = json.load(conf_handle)
    else:
        system_config = dict()

    combined = system_config.copy()
    for key, value in user_config.items():
        if isinstance(combined.get(key), dict):
            combined[key].update(value)
        else:
            combined[key] = value

    if not combined:
        raise OSError("No configuration found.")
            
    return combined


def open_db_connection(config):
    params = config['database']['event']
    return psycopg2.connect(database=params['name'],
                            user=params['username'],
                            password=params['password'],
                            host=params['host'],
                            port=params['port'],
                            # sslmode=params['sslmode'],
                            connection_factory=RealDictConnection)


def full_template_filename(template_dir, template_name):
    """Return the full absolute file name of a template.

    The template_name parameter is interpreted relative to template_dir
    and must refer to a file under that directory. If the resulting file
    name would name a file outside of template_dir, a ValueError
    exception is raised. This check is done to guard against malicious
    template names.
    """
    # make sure absbase ends with "/" so that the check whether the
    # resulting template file name is located under template_dir
    # actually works. os.path.abspath will remove any trailing slashes
    # from its parameter so we can simply append a single one.
    absbase = os.path.abspath(template_dir) + os.path.sep
    absfilename = os.path.abspath(os.path.join(template_dir, template_name))
    if not absfilename.startswith(absbase):
        raise ValueError("Invalid template name %r! Full template filename"
                         " would be outside of the template base directory %r."
                         % (template_name, template_dir))
    return absfilename


def read_template(template_dir, template_name):
    """Read the email template indicated by template_dir and template_name.
    The name of the template file is determined with
    full_template_filename. The first line of the file is assumed to be
    the subject line of the email. The rest of the lines are the email
    body. Leading and trailing white space is removed from the body and
    a newline added at the end. This allows e.g. an empty line in the
    template between the subject line and the body.
    """
    with open(full_template_filename(template_dir, template_name)) as infile:
        subject = None
        while not subject:
            subject = infile.readline().strip()
        body = infile.read().strip() + "\n"
        return subject, body

# characters allowed in identifiers in escape_sql_identifier. There are
# just the characters that are used in IntelMQ for identifiers in the
# events table.
sql_identifier_charset = set(string.ascii_letters + string.digits + "_.")

def escape_sql_identifier(ident):
    if set(ident) - sql_identifier_charset:
        raise ValueError("Event column identifier %r contains invalid"
                         " characters (%r)"
                         % (ident, set(ident) - sql_identifier_charset))
    return '"' + ident + '"'


def load_events(cur, columns, event_ids):
    if columns is not None:
        sql_columns = ", ".join(escape_sql_identifier(col) for col in columns)
    else:
        sql_columns = "*"
    cur.execute("SELECT {} FROM events WHERE id = ANY (%s)".format(
                sql_columns), (event_ids,))

    return cur.fetchall()


def create_malware_xarf_report(e, notification, config):

    logger.debug("xarf: creating malware report for event {}".format(e))
    logger.warn("xarf, malware: Using experimental mapping.")

    params = {
        'schema_cache' : '/tmp/',
        'schema_url' : 'http://www.x-arf.org/schema/abuse_malware-attack_0.1.4.json',
        'reported_from' : config["sender"],
        'report_id' : "TODO intelmq ID", #TODO
        'category' : 'abuse',
        'report_type' : 'malware-attack',
        'source' : e['source.ip'],
        'source_type' : 'ip-address',
        'attachment' : None,
        }


    if 'time.source' in e and e['time.source']:
        params['date'] = e['time.source'].isoformat(sep=' ')
    else:
        params['date'] = "2016" # this is just a placeholder TODO

    if 'source.url' in e:
        params['download_link'] = e['source.url']

    # have to set 'attachment' e.g. 'text/plain', if 'evidence' is supplied

    report = Xarf(
        **params
        #schema_cache='/tmp/',
        #schema_url='http://www.x-arf.org/schema/abuse_malware-attack_0.1.4.json',
        # list of potential parameters (with some examples) for this schema:

        #reported_from=
        #report_id=
        #category='abuse',
        #report_type='malware-attack',
        #destination_system = "enum":["real-world","honeypot","spamtrap","honeyd","nepenthes"], optional
        #date='Jan  1 2014 02:13:35 +0100',
        #date=
        #source='83.169.54.26',
        #source=e['source.ip'],
        #source_type='ip-address', "enum":["ipv4","ipv6","ip-address"]
        #download_link= , optional
        #download_port= , optional
        #malware-md5= , optional
        #antivirus-result= , optional
        #antivirus-vendor= requires":"Antivirus-Result"
        #feedback-link=, optional
        #attachment=  "enum":["none","text/plain", "message/rfc822"]
        #attachement=
        #version= , number, optional
        #occurrences= , integer, optional
        #tlp= "enum":["white","green","amber","red"],optional

        #evidence= , optional would become the additional attachment
        )

    return report


def mail_format_malware_as_xarf(cur, notification, config):
    emails = []

    events = load_events(cur, None, notification["event_ids"])
    for event in events:
        report = create_malware_xarf_report(event, notification, config)

        subject, text = read_template(config["template_dir"],
                                      notification["template"])

        xarfmail = XarfMail(
            report,
            mail_from = config["sender"],
            mail_to = notification["email"],
            subject = subject,
            greeting = text
            )

        emails.append(xarfmail._email) # TODO fix pyxarf to be a real email obj

    return emails

def create_mail(sender, recipient, subject, body, attachments):
    msg = MIMEMultipart()
    msg.add_header("From", sender)
    msg.add_header("To", recipient)
    msg.add_header("Subject", subject)
    msg.attach(MIMEText(body))

    for filename, contents, maintype, subtype in attachments:
        part = MIMEBase(maintype, subtype, filename=filename)
        part.set_payload(contents)
        msg.attach(part)

    return msg

malware_columns = [
    "source.asn", "source.ip", "time.source",
    "malware.name", "source.port", "destination.ip",
    "destination.port", "protocol.transport",
    "destination.fqdn",
    ]

all_columns = [ "classification.identifier",
    "classification.taxonomy", "classification.type", "comment",
    "destination.abuse_contact", "destination.account",
    "destination.allocated", "destination.as_name", "destination.asn",
    "destination.fqdn", "destination.geolocation.cc",
    "destination.geolocation.city", "destination.geolocation.country",
    "destination.geolocation.latitude",
    "destination.geolocation.longitude",
    "destination.geolocation.region", "destination.geolocation.state",
    "destination.ip", "destination.local_hostname",
    "destination.local_ip", "destination.network", "destination.port",
    "destination.registry", "destination.reverse_dns",
    "destination.tor_node", "destination.url",
    "event_description.target", "event_description.text",
    "event_description.url", "event_hash", "malware.hash",
    "malware.hash.md5", "malware.hash.sha1", "malware.name",
    "malware.version", "misp_uuid", "protocol.application",
    "protocol.transport", "rtir_id", "screenshot_url",
    "source.abuse_contact", "source.account", "source.allocated",
    "source.as_name", "source.asn", "source.fqdn",
    "source.geolocation.cc", "source.geolocation.city",
    "source.geolocation.country", "source.geolocation.cymru_cc",
    "source.geolocation.geoip_cc", "source.geolocation.latitude",
    "source.geolocation.longitude", "source.geolocation.region",
    "source.geolocation.state", "source.ip", "source.local_hostname",
    "source.local_ip", "source.network", "source.port",
    "source.registry", "source.reverse_dns", "source.tor_node",
    "source.url", "status", "time.source",
]

def format_as_csv(columns, events):
    contents = io.StringIO()
    writer = csv.DictWriter(contents, columns, delimiter="|")
    for event in events:
        writer.writerow(event)
    return ("events.csv", contents.getvalue(), "text", "csv")

def format_malware_as_csv(events):
    return format_as_csv(malware_columns,events)

def format_GENERIC_as_csv(events):
    return format_as_csv(all_columns,events)

<<<<<<< HEAD


def mail_format_malware_as_csv(cur, notification, config):
    """Creates one email with csv attachment for malware.

    :returns: list of email objects
    :rtype: list
    """
    attachments = []

    event_attachment = format_malware_as_csv(
        load_events(cur, malware_columns, notification["event_ids"]))

    if event_attachment is not None:
        attachments.append(event_attachment)

    subject, body = read_template(config["template_dir"],
                                  notification["template"])

    mail = create_mail(sender=config["sender"],
                       recipient=notification["email"],
                       subject=subject, body=body,
                       attachments=attachments)
    return [mail]


known_formatters = {
    ("csv", "malware"):  mail_format_malware_as_csv,
    ("xarf", "malware"): mail_format_malware_as_xarf,
    }


def create_mails(cur, notification, config):
    """Create one or several email objects for a notification.

    Depending on the classification_type and format
    does the formatting and returns one or several email objects.

    :param config: script configuration
    :param notification: the notification to create mails for
    :param cur: database cursor to use when loading event information

    :returns: list of email objects with len >=1
    :rtype: list

    """

    emails = []
    formatter =  known_formatters.get((notification["format"],
                                    notification["classification_type"]))
    if formatter is not None:
        emails = formatter(cur, notification, config)
=======
known_formats = {
    ("csv", "malware"): (malware_columns, format_malware_as_csv),
    ("csv", "GENERIC"): (all_columns, format_GENERIC_as_csv),
    }


def format_event_data(cur, outgoing_format, classification_type, event_ids):
    format_spec = known_formats.get((outgoing_format, classification_type))
    if format_spec is None:
        format_spec = known_formats.get((outgoing_format, "GENERIC"))
    if format_spec is not None:
        columns, converter = format_spec
        return converter(load_events(cur, columns, event_ids))
>>>>>>> b92138de
    else:
        msg = ("Cannot generate emails for combination (%r, %r)" %
               (notification["format"], notification["classification_type"]))
        print(msg, file=sys.stderr)
        raise NotImplementedError(msg)

    return emails


def mark_as_sent(cur, notification):
    cur.execute("""WITH ticket AS (SELECT nextval('intelmq_ticket_seq'))
                 UPDATE notifications
                    SET sent_at = now(),
                        intelmq_ticket = (SELECT * FROM ticket)
                  WHERE id = ANY (%s);""",
                (notification["notification_ids"],))


def send_notifications(config, notifications, cur):
    """
    Create and send notification mails for all items in notifications.

    All notifications that were successfully sent are marked as sent in
    the database. This function tries to make sure that this information
    can be committed as part of the transaction in progress even if
    errors occur during SQL statements executed by this function. The
    caller should also catch exceptions thrown by this method and always
    commit the transaction.

    :param config script configuration
    :param notifications a list of notifications
    :param cur database cursor to use when loading event information

    :returns: number of send mails
    :rtype: int
    """
    sent_mails = 0
    with smtplib.SMTP(host=config["smtp"]["host"],
                      port=config["smtp"]["port"]) as smtp:
        for notification in notifications:
            cur.execute("SAVEPOINT sendmail;")
            try:
                emails = create_mails(cur, notification, config)

                if len(emails)<1:
                    #TODO maybe use a user defined exception here?
                    raise RuntimeError("No emails for sending were generated!")
                for email in emails:
                    smtp.send_message(email)
                    sent_mails += 1

                mark_as_sent(cur, notification)
            except:
                cur.execute("ROLLBACK TO SAVEPOINT sendmail;")
                raise
            finally:
                cur.execute("RELEASE SAVEPOINT sendmail;")
    return sent_mails


def get_pending_notifications(cur):
    """Retrieve all pending notifications from the database.
    Notifications are pending if they haven't been sent yet.
    Notifications are grouped by recipient, template and format so that
    the information about the events for which the notifications are
    sent can be aggregated.
    """
    cur.execute("""\
        SELECT n.email as email, n.template as template, n.format as format,
               n.classification_type as classification_type,
               array_agg(n.events_id) as event_ids,
               array_agg(n.id) as notification_ids
          FROM (SELECT * FROM notifications
                WHERE intelmq_ticket IS NULL
                FOR UPDATE NOWAIT) n
      GROUP BY n.email, n.template, n.format, n.classification_type
        HAVING coalesce((SELECT max(sent_at) FROM notifications n2
                         WHERE n2.email = n.email AND n2.template = n.template
                         AND n2.format = n.format)
                        + max(n.notification_interval)
                        < CURRENT_TIMESTAMP,
                        TRUE);""")
    return cur.fetchall()


def generate_notifications_interactively(config, cur, notifications):
    batch_size = 10

    pending = notifications[:]
    while pending:
        batch, pending = pending[:batch_size], pending[batch_size:]
        print('Current batch (%d of %d total):'
              % (len(batch), len(batch) + len(pending)))
        for i in batch:
            print('    * {0} {1} ({2}, {3}): {4} events'.format(
                i["email"], i["template"], i["format"], i["classification_type"], len(i["event_ids"])))
        valid_answers = ("c", "s", "a", "q")
        while True:
            answer = input("Options: [c]ontinue, [s]end this batch, send [a]ll,"
                           " [q]uit? ").strip()
            if answer not in valid_answers:
                print("Please enter one of the characters %s"
                      % ", ".join(valid_answers))
            else:
                break
        if answer == "c":
            print("Skipping this batch.")
            pass
        elif answer == "q":
            print("Exiting without sending any further mails.")
            pending = []
        else:
            to_send = batch
            if answer == "a":
                to_send.extend(pending)
                pending = []

            print("Sending mails for %d entries... " % (len(to_send),))
            sent_mails = send_notifications(config, to_send, cur)
            print("%d mails sent. " % (sent_mails,))


def generate_notifications(args, config):
    cur = None
    conn = open_db_connection(config)
    try:
        cur = conn.cursor()
        notifications = get_pending_notifications(cur)
        if not notifications:
            print("No pending notifications to be sent")
            return

        if args.all:
            send_notifications(config, notifications, cur)
        else:
            generate_notifications_interactively(config, cur, notifications)

    finally:
        if cur is not None:
            cur.close()
        # the only change to the database is marking the sent mails as
        # actually sent. We always want to commit that information even
        # when errors occur, so we're calling commit in the finally
        # block.
        conn.commit()
        conn.close()


if __name__ == '__main__':
    parser = argparse.ArgumentParser(
        prog=APPNAME,
        formatter_class=argparse.RawDescriptionHelpFormatter,
        usage=USAGE,
        description=DESCRIPTION,
        epilog=EPILOG,
        )
    parser.add_argument('-a', '--all', action='store_true',
                        help='Process all events (batch mode)')
    args = parser.parse_args()

    config = read_configuration()

    generate_notifications(args, config)<|MERGE_RESOLUTION|>--- conflicted
+++ resolved
@@ -181,7 +181,6 @@
         'source_type' : 'ip-address',
         'attachment' : None,
         }
-
 
     if 'time.source' in e and e['time.source']:
         params['date'] = e['time.source'].isoformat(sep=' ')
@@ -249,6 +248,7 @@
 
     return emails
 
+
 def create_mail(sender, recipient, subject, body, attachments):
     msg = MIMEMultipart()
     msg.add_header("From", sender)
@@ -262,6 +262,7 @@
         msg.attach(part)
 
     return msg
+
 
 malware_columns = [
     "source.asn", "source.ip", "time.source",
@@ -298,7 +299,8 @@
     "source.local_ip", "source.network", "source.port",
     "source.registry", "source.reverse_dns", "source.tor_node",
     "source.url", "status", "time.source",
-]
+    ]
+
 
 def format_as_csv(columns, events):
     contents = io.StringIO()
@@ -307,25 +309,17 @@
         writer.writerow(event)
     return ("events.csv", contents.getvalue(), "text", "csv")
 
-def format_malware_as_csv(events):
-    return format_as_csv(malware_columns,events)
-
-def format_GENERIC_as_csv(events):
-    return format_as_csv(all_columns,events)
-
-<<<<<<< HEAD
-
-
-def mail_format_malware_as_csv(cur, notification, config):
-    """Creates one email with csv attachment for malware.
+
+def mail_format_as_csv(columns, cur, notification, config):
+    """Creates one email with csv attachment for given columns.
 
     :returns: list of email objects
     :rtype: list
     """
     attachments = []
 
-    event_attachment = format_malware_as_csv(
-        load_events(cur, malware_columns, notification["event_ids"]))
+    event_attachment = format_as_csv(columns,
+        load_events(cur, columns, notification["event_ids"]))
 
     if event_attachment is not None:
         attachments.append(event_attachment)
@@ -340,8 +334,27 @@
     return [mail]
 
 
+def mail_format_malware_as_csv(cur, notification, config):
+    """Creates one email with csv attachment for malware.
+
+    :returns: list of email objects
+    :rtype: list
+    """
+    return mail_format_as_csv(malware_columnsm, cur, notification, config)
+
+
+def mail_format_GENERIC_as_csv(cur, notification, config):
+    """Creates one email with csv attachment for malware.
+
+    :returns: list of email objects
+    :rtype: list
+    """
+    return mail_format_as_csv(all_columns, cur, notification, config)
+
+    
 known_formatters = {
     ("csv", "malware"):  mail_format_malware_as_csv,
+    ("csv", "GENERIC"):  mail_format_GENERIC_as_csv,
     ("xarf", "malware"): mail_format_malware_as_xarf,
     }
 
@@ -363,24 +376,15 @@
 
     emails = []
     formatter =  known_formatters.get((notification["format"],
-                                    notification["classification_type"]))
+                                       notification["classification_type"]))
+    if formatter is None:
+        # Try Fallback on "GENERIC" type, that is use a standard set
+        # of fields to export.
+        formatter =  known_formatters.get((notification["format"],
+                                           "GENERIC"))
+
     if formatter is not None:
         emails = formatter(cur, notification, config)
-=======
-known_formats = {
-    ("csv", "malware"): (malware_columns, format_malware_as_csv),
-    ("csv", "GENERIC"): (all_columns, format_GENERIC_as_csv),
-    }
-
-
-def format_event_data(cur, outgoing_format, classification_type, event_ids):
-    format_spec = known_formats.get((outgoing_format, classification_type))
-    if format_spec is None:
-        format_spec = known_formats.get((outgoing_format, "GENERIC"))
-    if format_spec is not None:
-        columns, converter = format_spec
-        return converter(load_events(cur, columns, event_ids))
->>>>>>> b92138de
     else:
         msg = ("Cannot generate emails for combination (%r, %r)" %
                (notification["format"], notification["classification_type"]))
